// For format details, see https://aka.ms/devcontainer.json. For config options, see the
// README at: https://github.com/devcontainers/templates/tree/main/src/python
{
  "name": "amplifier",
  // Or use a Dockerfile or Docker Compose file. More info: https://containers.dev/guide/dockerfile
  "image": "mcr.microsoft.com/devcontainers/python:1-3.11-bookworm",
  "hostRequirements": {
    "cpus": 2,
    "memory": "8gb",
    "storage": "32gb"
  },
  // Features to add to the dev container. More info: https://containers.dev/features.
  "features": {
    "ghcr.io/jungaretti/features/make:1": {},
<<<<<<< HEAD
    "ghcr.io/jsburckhardt/devcontainer-features/uv:1": {},
    // "ghcr.io/devcontainers-extra/features/pipx-package:1": {
    //   "package": "uv",
    //   "version": "latest"
    // },
=======
    "ghcr.io/jungaretti/features/vim:1": {},
    "ghcr.io/devcontainers-extra/features/uv:1": {
      "package": "uv",
      "version": "latest"
    },
>>>>>>> cc13954e
    "ghcr.io/devcontainers/features/node:1": {
      "nodeGypDependencies": true,
      "installYarnUsingApt": true,
      "version": "lts",
      "nvmVersion": "latest",
      "pnpmVersion": "latest"
    },
<<<<<<< HEAD
    "ghcr.io/devcontainers/features/java:1": {
      "version": "21",
      "installMaven": false,
      "installGradle": false
    },
    "ghcr.io/anthropics/devcontainer-features/claude-code:1": {},
=======
>>>>>>> cc13954e
    "ghcr.io/devcontainers/features/sshd:1": {},
    "ghcr.io/devcontainers/features/github-cli:1": {},
    "ghcr.io/devcontainers/features/docker-in-docker:2": {},
    "ghcr.io/christophermacgown/devcontainer-features/direnv:1": {},
    "ghcr.io/hspaans/devcontainer-features/ansible-lint:2": {},
    "ghcr.io/devcontainers-extra/features/yamllint:2": {},
    "ghcr.io/lentzi90/features/yamlfmt:0": {}
  },
  // Use 'forwardPorts' to make a list of ports inside the container available locally.
  // "forwardPorts": [3000, 8000],
  // Use 'portsAttributes' to configure the behavior of specific port forwarding instances.
  // "portsAttributes": {
  //   "3000": {
  //     "label": "app"
  //   },
  //   "8000": {
  //     "label": "service"
  //   }
  // },
  // Use 'otherPortsAttributes' to set the defaults that are applied to all ports, unless overridden
  // with port-specific entries in 'portsAttributes'.
  // "otherPortsAttributes": {},
  // "updateContentCommand": "make -C ${containerWorkspaceFolder} install",
<<<<<<< HEAD
  "onCreateCommand": "git submodule update --init --recursive",
  "postCreateCommand": "./.devcontainer/post-create.sh",
  "postStartCommand": "git config --global submodule.recurse true",
  "updateContentCommand": "git submodule update --init --recursive",
  "runArgs": ["--name=amplifier_devcontainer"],
=======
  // "postCreateCommand": "./.devcontainer/post-create.sh",
>>>>>>> cc13954e
  // Configure tool-specific properties.
  "customizations": {
    "codespaces": {
      "openFiles": [".devcontainer/POST_SETUP_README.md"]
    },
    "vscode": {
      "extensions": [
<<<<<<< HEAD
        // AI & Code Intelligence
        "anthropic.claude-code",
=======
>>>>>>> cc13954e
        "GitHub.copilot",
        "github.codespaces",

        // Python
        "ms-python.python",
        "ms-python.debugpy",
        "ms-python.vscode-pylance",
        "charliermarsh.ruff",

        // Ansible & IaC
        "redhat.ansible",
        "redhat.vscode-yaml",

        // Shell
        "timonwong.shellcheck",
        "foxundermoon.shell-format",

        // Code Quality
        "EditorConfig.EditorConfig",
        "sonarsource.sonarlint-vscode",
        "usernamehw.errorlens",

        // Git & GitHub
        "eamodio.gitlens",
        "github.vscode-pull-request-github",
        "github.vscode-github-actions",

        // Formatting & Language Support
        "esbenp.prettier-vscode",
        "dbaeumer.vscode-eslint",
        "tamasfe.even-better-toml",
        "mikestead.dotenv",

        // Documentation
        "aaron-bond.better-comments",
        "bierner.markdown-mermaid",
        "bierner.markdown-preview-github-styles",
        "streetsidesoftware.code-spell-checker",

        // Utilities
        "ms-vscode.makefile-tools",
        "mechatroner.rainbow-csv"
      ],
      "settings": {
        "sonarlint.ls.javaHome": "/usr/local/sdkman/candidates/java/current"
      }
    }
  },
  "containerEnv": {
    // The default `uv` cache dir is at /home/vscode/.cache/uv, which is on a different disk than the default
    // for workspaces.
    // Ensure the cache is on the same disk for optimal uv performance. https://docs.astral.sh/uv/concepts/cache/#cache-directory
    // ${containerWorkspaceFolder} == /workspaces/repo-name
    "UV_CACHE_DIR": "${containerWorkspaceFolder}/../.cache/uv"
  }
  // Connect as root instead. More info: https://aka.ms/dev-containers-non-root.
  // "remoteUser": "root"
}<|MERGE_RESOLUTION|>--- conflicted
+++ resolved
@@ -12,19 +12,11 @@
   // Features to add to the dev container. More info: https://containers.dev/features.
   "features": {
     "ghcr.io/jungaretti/features/make:1": {},
-<<<<<<< HEAD
     "ghcr.io/jsburckhardt/devcontainer-features/uv:1": {},
     // "ghcr.io/devcontainers-extra/features/pipx-package:1": {
     //   "package": "uv",
     //   "version": "latest"
     // },
-=======
-    "ghcr.io/jungaretti/features/vim:1": {},
-    "ghcr.io/devcontainers-extra/features/uv:1": {
-      "package": "uv",
-      "version": "latest"
-    },
->>>>>>> cc13954e
     "ghcr.io/devcontainers/features/node:1": {
       "nodeGypDependencies": true,
       "installYarnUsingApt": true,
@@ -32,15 +24,12 @@
       "nvmVersion": "latest",
       "pnpmVersion": "latest"
     },
-<<<<<<< HEAD
     "ghcr.io/devcontainers/features/java:1": {
       "version": "21",
       "installMaven": false,
       "installGradle": false
     },
     "ghcr.io/anthropics/devcontainer-features/claude-code:1": {},
-=======
->>>>>>> cc13954e
     "ghcr.io/devcontainers/features/sshd:1": {},
     "ghcr.io/devcontainers/features/github-cli:1": {},
     "ghcr.io/devcontainers/features/docker-in-docker:2": {},
@@ -64,15 +53,11 @@
   // with port-specific entries in 'portsAttributes'.
   // "otherPortsAttributes": {},
   // "updateContentCommand": "make -C ${containerWorkspaceFolder} install",
-<<<<<<< HEAD
   "onCreateCommand": "git submodule update --init --recursive",
   "postCreateCommand": "./.devcontainer/post-create.sh",
   "postStartCommand": "git config --global submodule.recurse true",
   "updateContentCommand": "git submodule update --init --recursive",
   "runArgs": ["--name=amplifier_devcontainer"],
-=======
-  // "postCreateCommand": "./.devcontainer/post-create.sh",
->>>>>>> cc13954e
   // Configure tool-specific properties.
   "customizations": {
     "codespaces": {
@@ -80,11 +65,8 @@
     },
     "vscode": {
       "extensions": [
-<<<<<<< HEAD
         // AI & Code Intelligence
         "anthropic.claude-code",
-=======
->>>>>>> cc13954e
         "GitHub.copilot",
         "github.codespaces",
 
